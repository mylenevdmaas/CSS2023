# CSS2023 Group 12

Welcome to our git repository with all code to create the plots in our presentation about the application of the Ising model on brain regions and some more side quests ;)

## Getting started

The main code for our project is written in `mcmc.py` and code for running the main experiments can be found in `random_networks.ipynb`. Install the required packages with
```
pip install -r requirements.txt
```
and run the code in the `random_networks.ipynb` Jupyter notebook to recreate our main results. `basic_5_nodes.ipynb` contains the basic usage of our Metropolis algorithm.

## Detailed description

This repository consists of the following folders:
* `Data`
    All required input data.
* `Results`
    All plots and animations that were generated using the code in this repository.
* `Correlations`
    This is our little sidequest on fMRI data. We measured correlations between spins using the Metropolis algorithm and compared the distribution of those correlations to real fMRI data. We then implemented a Hill climbing algorithm to find which connectivity matrix J would produce a correlation distribution that was closest to the fMRI data distribution. The algorithm ended up with an almost fully connected network and didn't really get close to the real data distribution so we focussed on other quests.

And the following files:
* `mcmc.py`
    This file contains all main code for the Ising model, different versions of connectivity matrices, the metropolis algorithm, running simulations, measuring transfer entropy and interaction information. All code is optimized to use Numba and its nopython mode to speed up computations.
* `basic_5_nodes.ipynb`
    The very basic usage of our Metropolis algorithm on the Ising model with a network of 5 nodes to  recreate figures from Popiel et al. (2020)
* `random_networks.ipynb`
    All code to recreate our main results. Code is rather fast for small networks (n=10) and can be used for different sized network by changing n.
* `DTI.ipynb`
    Analysis of the DTI data. We show the connectivity matrix, fit a powerlaw and show a phase transition on the data.
* `animation.ipynb`
    Using NILearn for plotting and animating the Ising model with DTI data using actual coordinates of the brain regions.
* `interaction_info_sidequest.ipynb`
    As transfer entropy only measures information flow, we wanted to implement another measure called interaction information. We did end up implementing it in `mcmc.py` but did not have enough time to fully analyse our model with this measure anymore so we focused on transfer entropy and this became yet another sidequest.


And a little preview of our animations ;)
<<<<<<< HEAD
![image](Results/animation_T_more_than_tc.gif)
=======
![image](Results/animation_T=100.gif)


#### References
Popiel, Khajehabdollahi, S., Abeyasinghe, P. M., Riganello, F., Nichols, E. S., Owen, A. M., & Soddu, A. (2020). The Emergence of Integrated Information, Complexity, and “Consciousness” at Criticality. Entropy (Basel, Switzerland), 22(3), 339–. https://doi.org/10.3390/e22030339
>>>>>>> 94334760
<|MERGE_RESOLUTION|>--- conflicted
+++ resolved
@@ -36,12 +36,7 @@
 
 
 And a little preview of our animations ;)
-<<<<<<< HEAD
 ![image](Results/animation_T_more_than_tc.gif)
-=======
-![image](Results/animation_T=100.gif)
-
 
 #### References
-Popiel, Khajehabdollahi, S., Abeyasinghe, P. M., Riganello, F., Nichols, E. S., Owen, A. M., & Soddu, A. (2020). The Emergence of Integrated Information, Complexity, and “Consciousness” at Criticality. Entropy (Basel, Switzerland), 22(3), 339–. https://doi.org/10.3390/e22030339
->>>>>>> 94334760
+Popiel, Khajehabdollahi, S., Abeyasinghe, P. M., Riganello, F., Nichols, E. S., Owen, A. M., & Soddu, A. (2020). The Emergence of Integrated Information, Complexity, and “Consciousness” at Criticality. Entropy (Basel, Switzerland), 22(3), 339–. https://doi.org/10.3390/e22030339